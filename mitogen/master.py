# Copyright 2017, David Wilson
#
# Redistribution and use in source and binary forms, with or without
# modification, are permitted provided that the following conditions are met:
#
# 1. Redistributions of source code must retain the above copyright notice,
# this list of conditions and the following disclaimer.
#
# 2. Redistributions in binary form must reproduce the above copyright notice,
# this list of conditions and the following disclaimer in the documentation
# and/or other materials provided with the distribution.
#
# 3. Neither the name of the copyright holder nor the names of its contributors
# may be used to endorse or promote products derived from this software without
# specific prior written permission.
#
# THIS SOFTWARE IS PROVIDED BY THE COPYRIGHT HOLDERS AND CONTRIBUTORS "AS IS"
# AND ANY EXPRESS OR IMPLIED WARRANTIES, INCLUDING, BUT NOT LIMITED TO, THE
# IMPLIED WARRANTIES OF MERCHANTABILITY AND FITNESS FOR A PARTICULAR PURPOSE
# ARE DISCLAIMED. IN NO EVENT SHALL THE COPYRIGHT HOLDER OR CONTRIBUTORS BE
# LIABLE FOR ANY DIRECT, INDIRECT, INCIDENTAL, SPECIAL, EXEMPLARY, OR
# CONSEQUENTIAL DAMAGES (INCLUDING, BUT NOT LIMITED TO, PROCUREMENT OF
# SUBSTITUTE GOODS OR SERVICES; LOSS OF USE, DATA, OR PROFITS; OR BUSINESS
# INTERRUPTION) HOWEVER CAUSED AND ON ANY THEORY OF LIABILITY, WHETHER IN
# CONTRACT, STRICT LIABILITY, OR TORT (INCLUDING NEGLIGENCE OR OTHERWISE)
# ARISING IN ANY WAY OUT OF THE USE OF THIS SOFTWARE, EVEN IF ADVISED OF THE
# POSSIBILITY OF SUCH DAMAGE.

import dis
import imp
import inspect
import itertools
import logging
import os
import pkgutil
import re
import sys
import threading
import types
import zlib

if not hasattr(pkgutil, 'find_loader'):
    # find_loader() was new in >=2.5, but the modern pkgutil.py syntax has
    # been kept intentionally 2.3 compatible so we can reuse it.
    from mitogen.compat import pkgutil

import mitogen.core
import mitogen.parent
from mitogen.core import LOG


RLOG = logging.getLogger('mitogen.ctx')


def _stdlib_paths():
    """Return a set of paths from which Python imports the standard library.
    """
    attr_candidates = [
        'prefix',
        'real_prefix',  # virtualenv: only set inside a virtual environment.
        'base_prefix',  # venv: always set, equal to prefix if outside.
    ]
    prefixes = (getattr(sys, a) for a in attr_candidates if hasattr(sys, a))
    version = 'python%s.%s' % sys.version_info[0:2]
    return set(os.path.abspath(os.path.join(p, 'lib', version))
               for p in prefixes)


def get_child_modules(path):
    it = pkgutil.iter_modules([os.path.dirname(path)])
    return [name for _, name, _ in it]


LOAD_CONST = dis.opname.index('LOAD_CONST')
IMPORT_NAME = dis.opname.index('IMPORT_NAME')


def scan_code_imports(co):
    """Given a code object `co`, scan its bytecode yielding any
    ``IMPORT_NAME`` and associated prior ``LOAD_CONST`` instructions
    representing an `Import` statement or `ImportFrom` statement.

    :return:
        Generator producing `(level, modname, namelist)` tuples, where:

        * `level`: -1 for normal import, 0, for absolute import, and >0 for
          relative import.
        * `modname`: Name of module to import, or from where `namelist` names
          are imported.
        * `namelist`: for `ImportFrom`, the list of names to be imported from
          `modname`.
    """
    # Yield `(op, oparg)` tuples from the code object `co`.
    ordit = itertools.imap(ord, co.co_code)
    nextb = ordit.next

    opit = ((c, (None
                 if c < dis.HAVE_ARGUMENT else
                 (nextb() | (nextb() << 8))))
            for c in ordit)

    opit, opit2, opit3 = itertools.tee(opit, 3)
    try:
        next(opit2)
        next(opit3)
        next(opit3)
    except StopIteration:
        return

    for oparg1, oparg2, (op3, arg3) in itertools.izip(opit, opit2, opit3):
        if op3 == IMPORT_NAME:
            op2, arg2 = oparg2
            op1, arg1 = oparg1
            if op1 == op2 == LOAD_CONST:
                yield (co.co_consts[arg1],
                       co.co_names[arg3],
                       co.co_consts[arg2] or ())


def join_thread_async(target_thread, on_join):
    """Start a thread that waits for another thread to shutdown, before
    invoking `on_join()`. In CPython it seems possible to use this method to
    ensure a non-main thread is signalled when the main thread has exitted,
    using yet another thread as a proxy."""
    def _watch():
        target_thread.join()
        on_join()
    thread = threading.Thread(target=_watch)
    thread.start()


class SelectError(mitogen.core.Error):
    pass


class Select(object):
    notify = None

    @classmethod
    def all(cls, receivers):
        return list(msg.unpickle() for msg in cls(receivers))

    def __init__(self, receivers=(), oneshot=True):
        self._receivers = []
        self._oneshot = oneshot
        self._latch = mitogen.core.Latch()
        for recv in receivers:
            self.add(recv)

    def _put(self, value):
        self._latch.put(value)
        if self.notify:
            self.notify(self)

    def __bool__(self):
        return bool(self._receivers)

    def __enter__(self):
        return self

    def __exit__(self, e_type, e_val, e_tb):
        self.close()

    def __iter__(self):
        while self._receivers:
            yield self.get()

    loop_msg = 'Adding this Select instance would create a Select cycle'

    def _check_no_loop(self, recv):
        if recv is self:
            raise SelectError(self.loop_msg)

        for recv_ in self._receivers:
            if recv_ == recv:
                raise SelectError(self.loop_msg)
            if isinstance(recv_, Select):
                recv_._check_no_loop(recv)

    owned_msg = 'Cannot add: Receiver is already owned by another Select'

    def add(self, recv):
        if isinstance(recv, Select):
            recv._check_no_loop(self)

        self._receivers.append(recv)
        if recv.notify is not None:
            raise SelectError(self.owned_msg)

        recv.notify = self._put
        # Avoid race by polling once after installation.
        if not recv.empty():
            self._put(recv)

    not_present_msg = 'Instance is not a member of this Select'

    def remove(self, recv):
        try:
            if recv.notify != self._put:
                raise ValueError
            self._receivers.remove(recv)
            recv.notify = None
        except (IndexError, ValueError):
            raise SelectError(self.not_present_msg)

    def close(self):
        for recv in self._receivers[:]:
            self.remove(recv)

    def empty(self):
        return self._latch.empty()

    empty_msg = 'Cannot get(), Select instance is empty'

    def get(self, timeout=None):
        if not self._receivers:
            raise SelectError(self.empty_msg)

        while True:
            recv = self._latch.get(timeout=timeout)
            try:
                msg = recv.get(block=False)
                if self._oneshot:
                    self.remove(recv)
                msg.receiver = recv
                return msg
            except mitogen.core.TimeoutError:
                # A receiver may have been queued with no result if another
                # thread drained it before we woke up, or because another
                # thread drained it between add() calling recv.empty() and
                # self._put(). In this case just sleep again.
                continue


class LogForwarder(object):
    def __init__(self, router):
        self._router = router
        self._cache = {}
        router.add_handler(self._on_forward_log, mitogen.core.FORWARD_LOG)

    def _on_forward_log(self, msg):
        if msg == mitogen.core._DEAD:
            return

        logger = self._cache.get(msg.src_id)
        if logger is None:
            context = self._router.context_by_id(msg.src_id)
            if context is None:
                LOG.error('FORWARD_LOG received from src_id %d', msg.src_id)
                return

            name = '%s.%s' % (RLOG.name, context.name)
            self._cache[msg.src_id] = logger = logging.getLogger(name)

        name, level_s, s = msg.data.split('\x00', 2)
        logger.log(int(level_s), '%s: %s', name, s)

    def __repr__(self):
        return 'LogForwarder(%r)' % (self._router,)


class ModuleFinder(object):
    _STDLIB_PATHS = _stdlib_paths()

    def __init__(self):
        #: Import machinery is expensive, keep :py:meth`:get_module_source`
        #: results around.
        self._found_cache = {}

        #: Avoid repeated dependency scanning, which is expensive.
        self._related_cache = {}

    def __repr__(self):
        return 'ModuleFinder()'

    def is_stdlib_name(self, modname):
        """Return ``True`` if `modname` appears to come from the standard
        library."""
        if imp.is_builtin(modname) != 0:
            return True

        module = sys.modules.get(modname)
        if module is None:
            return False

        # six installs crap with no __file__
        modpath = os.path.abspath(getattr(module, '__file__', ''))
        if 'site-packages' in modpath:
            return False

        for dirname in self._STDLIB_PATHS:
            if os.path.commonprefix((dirname, modpath)) == dirname:
                return True

        return False

    def _py_filename(self, path):
        path = path.rstrip('co')
        if path.endswith('.py'):
            return path

    def _get_module_via_pkgutil(self, fullname):
        """Attempt to fetch source code via pkgutil. In an ideal world, this
        would be the only required implementation of get_module()."""
        loader = pkgutil.find_loader(fullname)
        LOG.debug('pkgutil._get_module_via_pkgutil(%r) -> %r',
                  fullname, loader)
        if not loader:
            return

        try:
            path = self._py_filename(loader.get_filename(fullname))
            source = loader.get_source(fullname)
            is_pkg = loader.is_package(fullname)
        except AttributeError:
            return

        if path is not None and source is not None:
            return path, source, is_pkg

    def _get_module_via_sys_modules(self, fullname):
        """Attempt to fetch source code via sys.modules. This is specifically
        to support __main__, but it may catch a few more cases."""
        module = sys.modules.get(fullname)
        if not isinstance(module, types.ModuleType):
            LOG.debug('sys.modules[%r] absent or not a regular module',
                      fullname)
            return

        path = self._py_filename(getattr(module, '__file__', ''))
        if not path:
            return

        is_pkg = hasattr(module, '__path__')
        try:
            source = inspect.getsource(module)
        except IOError:
            # Work around inspect.getsourcelines() bug for 0-byte __init__.py
            # files.
            if not is_pkg:
                raise
            source = '\n'

        return path, source, is_pkg

    get_module_methods = [_get_module_via_pkgutil,
                          _get_module_via_sys_modules]

    def get_module_source(self, fullname):
        """Given the name of a loaded module `fullname`, attempt to find its
        source code.

        :returns:
            Tuple of `(module path, source text, is package?)`, or ``None`` if
            the source cannot be found.
        """
        tup = self._found_cache.get(fullname)
        if tup:
            return tup

        for method in self.get_module_methods:
            tup = method(self, fullname)
            if tup:
                break
        else:
            tup = None, None, None
            LOG.debug('get_module_source(%r): cannot find source', fullname)

        self._found_cache[fullname] = tup
        return tup

    def resolve_relpath(self, fullname, level):
        """Given an ImportFrom AST node, guess the prefix that should be tacked
        on to an alias name to produce a canonical name. `fullname` is the name
        of the module in which the ImportFrom appears."""
        mod = sys.modules.get(fullname, None)
        if hasattr(mod, '__path__'):
            fullname += '.__init__'

        if level == 0 or not fullname:
            return ''

        bits = fullname.split('.')
        if len(bits) <= level:
            # This would be an ImportError in real code.
            return ''

        return '.'.join(bits[:-level])

    def generate_parent_names(self, fullname):
        while '.' in fullname:
            fullname, _, _ = fullname.rpartition('.')
            yield fullname

    def find_related_imports(self, fullname):
        """
        Return a list of non-stdlb modules that are directly imported by
        `fullname`, plus their parents.

        The list is determined by retrieving the source code of
        `fullname`, compiling it, and examining all IMPORT_NAME ops.

        :param fullname: Fully qualified name of an _already imported_ module
            for which source code can be retrieved
        :type fullname: str
        """
        related = self._related_cache.get(fullname)
        if related is not None:
            return related

        modpath, src, _ = self.get_module_source(fullname)
        if src is None:
            return []

        maybe_names = list(self.generate_parent_names(fullname))

        co = compile(src, modpath, 'exec')
        for level, modname, namelist in scan_code_imports(co):
            if level == -1:
                modnames = [modname, '%s.%s' % (fullname, modname)]
            else:
                modnames = [
                    '%s.%s' % (self.resolve_relpath(fullname, level), modname)
                ]

            maybe_names.extend(modnames)
            maybe_names.extend(
                '%s.%s' % (mname, name)
                for mname in modnames
                for name in namelist
            )

        return self._related_cache.setdefault(fullname, sorted(
            set(
                name
                for name in maybe_names
                if sys.modules.get(name) is not None
                and not self.is_stdlib_name(name)
                and 'six.moves' not in name  # TODO: crap
            )
        ))

    def find_related(self, fullname):
        """
        Return a list of non-stdlib modules that are imported directly or
        indirectly by `fullname`, plus their parents.

        This method is like :py:meth:`on_disconect`, but it also recursively
        searches any modules which are imported by `fullname`.

        :param fullname: Fully qualified name of an _already imported_ module
            for which source code can be retrieved
        :type fullname: str
        """
        stack = [fullname]
        found = set()

        while stack:
            name = stack.pop(0)
            names = self.find_related_imports(name)
            stack.extend(set(names).difference(found, stack))
            found.update(names)

        found.discard(fullname)
        return sorted(found)


class ModuleResponder(object):
    def __init__(self, router):
        self._router = router
        self._finder = ModuleFinder()
        self._cache = {}  # fullname -> pickled
        self.blacklist = []
        self.whitelist = ['']
        router.add_handler(self._on_get_module, mitogen.core.GET_MODULE)

    def __repr__(self):
        return 'ModuleResponder(%r)' % (self._router,)

    MAIN_RE = re.compile(r'^if\s+__name__\s*==\s*.__main__.\s*:', re.M)

    def whitelist_prefix(self, fullname):
        if self.whitelist == ['']:
            self.whitelist = ['mitogen']
        self.whitelist.append(fullname)

    def blacklist_prefix(self, fullname):
        self.blacklist.append(fullname)

    def neutralize_main(self, src):
        """Given the source for the __main__ module, try to find where it
        begins conditional execution based on a "if __name__ == '__main__'"
        guard, and remove any code after that point."""
        match = self.MAIN_RE.search(src)
        if match:
            return src[:match.start()]
        return src

    def _build_tuple(self, fullname):
        if mitogen.core.is_blacklisted_import(self, fullname):
            raise ImportError('blacklisted')

        if fullname in self._cache:
            return self._cache[fullname]

        path, source, is_pkg = self._finder.get_module_source(fullname)
        if source is None:
            LOG.error('_build_tuple(%r): could not locate source', fullname)
            tup = fullname, None, None, None, ()
            self._cache[fullname] = tup
            return tup

        if source is None:
            raise ImportError('could not find %r' % (fullname,))

        if is_pkg:
            pkg_present = get_child_modules(path)
            LOG.debug('_build_tuple(%r, %r) -> %r',
                      path, fullname, pkg_present)
        else:
            pkg_present = None

        if fullname == '__main__':
            source = self.neutralize_main(source)
<<<<<<< HEAD
        compressed = zlib.compress(source, 9)
        related = list(self._finder.find_related(fullname))
=======
        compressed = zlib.compress(source)
        related = [
            name
            for name in self._finder.find_related(fullname)
            if not mitogen.core.is_blacklisted_import(self, name)
        ]

>>>>>>> a4dfeef2
        # 0:fullname 1:pkg_present 2:path 3:compressed 4:related
        tup = fullname, pkg_present, path, compressed, related
        self._cache[fullname] = tup
        return tup

    def _send_load_module(self, stream, msg, fullname):
        LOG.debug('_send_load_module(%r, %r)', stream, fullname)
        msg.reply(self._build_tuple(fullname),
                  handle=mitogen.core.LOAD_MODULE)
        stream.sent_modules.add(fullname)

    def _on_get_module(self, msg):
        if msg == mitogen.core._DEAD:
            return

        LOG.debug('%r._on_get_module(%r)', self, msg.data)
        stream = self._router.stream_by_id(msg.src_id)
        fullname = msg.data
        if fullname in stream.sent_modules:
            LOG.warning('_on_get_module(): dup request for %r from %r',
                        fullname, stream)

        try:
            tup = self._build_tuple(fullname)
            for name in tup[4]:  # related
                parent, _, _ = name.partition('.')
                if parent != fullname and parent not in stream.sent_modules:
                    # Parent hasn't been sent, so don't load submodule yet.
                    continue

                if name in stream.sent_modules:
                    # Submodule has been sent already, skip.
                    continue

                self._send_load_module(stream, msg, name)
            self._send_load_module(stream, msg, fullname)

        except Exception:
            LOG.debug('While importing %r', fullname, exc_info=True)
            msg.reply((fullname, None, None, None, []),
                      handle=mitogen.core.LOAD_MODULE)


class Broker(mitogen.core.Broker):
    shutdown_timeout = 5.0

    def __init__(self, install_watcher=True):
        if install_watcher:
            join_thread_async(threading.currentThread(), self.shutdown)
        super(Broker, self).__init__()


class Context(mitogen.core.Context):
    via = None

    def on_disconnect(self, broker):
        """
        Override base behaviour of triggering Broker shutdown on parent stream
        disconnection.
        """
        mitogen.core.fire(self, 'disconnect')

    def call_async(self, fn, *args, **kwargs):
        LOG.debug('%r.call_async(%r, *%r, **%r)',
                  self, fn, args, kwargs)

        if isinstance(fn, types.MethodType) and \
           isinstance(fn.im_self, (type, types.ClassType)):
            klass = fn.im_self.__name__
        else:
            klass = None

        return self.send_async(
            mitogen.core.Message.pickled(
                (fn.__module__, klass, fn.__name__, args, kwargs),
                handle=mitogen.core.CALL_FUNCTION,
            )
        )

    def call(self, fn, *args, **kwargs):
        return self.call_async(fn, *args, **kwargs).get().unpickle()


class Router(mitogen.parent.Router):
    context_class = Context
    broker_class = Broker
    debug = False
    profiling = False

    def __init__(self, broker=None):
        if broker is None:
            broker = self.broker_class()
        super(Router, self).__init__(broker)
        self.id_allocator = IdAllocator(self)
        self.responder = ModuleResponder(self)
        self.log_forwarder = LogForwarder(self)

    def enable_debug(self):
        mitogen.core.enable_debug_logging()
        self.debug = True

    def __enter__(self):
        return self

    def __exit__(self, e_type, e_val, tb):
        self.broker.shutdown()
        self.broker.join()

    def docker(self, **kwargs):
        return self.connect('docker', **kwargs)

    def local(self, **kwargs):
        return self.connect('local', **kwargs)

    def sudo(self, **kwargs):
        return self.connect('sudo', **kwargs)

    def ssh(self, **kwargs):
        return self.connect('ssh', **kwargs)

    def propagate_route(self, target, via):
        self.add_route(target.context_id, via.context_id)
        child = via
        parent = via.via

        while parent is not None:
            LOG.debug('Adding route to %r for %r via %r',
                      parent, target, child)
            parent.send(
                mitogen.core.Message(
                    data='%s\x00%s' % (target.context_id, child.context_id),
                    handle=mitogen.core.ADD_ROUTE,
                )
            )
            child = parent
            parent = parent.via

    def disconnect_stream(self, stream):
        self.broker.defer(stream.on_disconnect, self.broker)

    def disconnect_all(self):
        for stream in self._stream_by_id.values():
            self.disconnect_stream(stream)


class IdAllocator(object):
    def __init__(self, router):
        self.router = router
        self.next_id = 1
        self.lock = threading.Lock()
        router.add_handler(self.on_allocate_id, mitogen.core.ALLOCATE_ID)

    def __repr__(self):
        return 'IdAllocator(%r)' % (self.router,)

    def allocate(self):
        self.lock.acquire()
        try:
            id_ = self.next_id
            self.next_id += 1
            return id_
        finally:
            self.lock.release()

    def on_allocate_id(self, msg):
        if msg == mitogen.core._DEAD:
            return

        id_ = self.allocate()
        requestee = self.router.context_by_id(msg.src_id)
        allocated = self.router.context_by_id(id_, msg.src_id)

        LOG.debug('%r: allocating %r to %r', self, allocated, requestee)
        msg.reply(id_)

        LOG.debug('%r: publishing route to %r via %r', self,
                  allocated, requestee)
        self.router.propagate_route(allocated, requestee)<|MERGE_RESOLUTION|>--- conflicted
+++ resolved
@@ -522,18 +522,12 @@
 
         if fullname == '__main__':
             source = self.neutralize_main(source)
-<<<<<<< HEAD
         compressed = zlib.compress(source, 9)
-        related = list(self._finder.find_related(fullname))
-=======
-        compressed = zlib.compress(source)
         related = [
             name
             for name in self._finder.find_related(fullname)
             if not mitogen.core.is_blacklisted_import(self, name)
         ]
-
->>>>>>> a4dfeef2
         # 0:fullname 1:pkg_present 2:path 3:compressed 4:related
         tup = fullname, pkg_present, path, compressed, related
         self._cache[fullname] = tup
